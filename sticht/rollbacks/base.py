--- conflicted
+++ resolved
@@ -155,21 +155,12 @@
                     for metric_watcher in unknown:
                         metric_text_components.append(f'{metric_watcher.label}\n')
 
-<<<<<<< HEAD
                 if len(bad_before_mark) > 0:
                     metric_text_components.extend(
                         [
                             Emoji(':grimacing:'),
-                            f'{len(bad_before_mark)} rollback conditions were failing before deploy,'
-                            + 'and will be ignored:\n',
-=======
-                if len(previously_failing) > 0:
-                    metric_text_components.extend(
-                        [
-                            Emoji(':grimacing:'),
-                            f'{len(previously_failing)} rollback conditions were failing before deploy, ',
+                            f'{len(bad_before_mark)} rollback conditions were failing before deploy, ',
                             'and will be ignored:\n',
->>>>>>> 2fab130c
                         ],
                     )
                     for metric_watcher in bad_before_mark:

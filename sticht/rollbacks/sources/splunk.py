import datetime
import logging
import time
from typing import Any
from typing import Callable
from typing import Dict
from typing import List
from typing import Optional
from typing import Type

import splunklib.client
import splunklib.results

from sticht.rollbacks.types import MetricWatcher
from sticht.rollbacks.types import SplunkAuth
from sticht.rollbacks.types import SplunkRule


log = logging.getLogger(__name__)

DEFAULT_SPLUNK_POLL_S = 1
DEFAULT_SPLUNK_CHECK_INTERVAL_S = 5
MAX_QUERY_TIME_S = 10


class SplunkMetricWatcher(MetricWatcher):
    def __init__(
        self,
        label: str,
        query: str,
        query_type: str,
        on_failure_callback: Callable[['MetricWatcher'], None],
        auth_callback: Callable[[], SplunkAuth],
        upper_bound=None,
        lower_bound=None,
    ) -> None:
        super().__init__(label, on_failure_callback)
        self._query = query
<<<<<<< HEAD
        self._upper_bound = upper_bound
        self._lower_bound = lower_bound
=======
        self._query_type = query_type
>>>>>>> 2fab130c
        # TODO: should we share a global version of this so that we're
        # not logging-in a million times?
        self._splunk: Optional[splunklib.client.Service] = None
        self._auth_callback = auth_callback
        self.start_timestamp = time.time()
        self.bad_before_mark: Optional[bool] = None
        self.bad_after_mark: Optional[bool] = None
        self.failing = False

    def _splunk_login(self) -> None:
        auth = self._auth_callback()
        self._splunk = splunklib.client.connect(
            host=auth.host,
            port=auth.port,
            username=auth.username,
            password=auth.password,
        )

    def __eq__(self, other: object) -> bool:
        if not isinstance(other, SplunkMetricWatcher):
            return NotImplemented

        return (
            self.label,
            self._query,
        ) == (
            other.label,
            other._query,
        )

    def _get_splunk_results(
        self,
        response_reader: splunklib.binding.ResponseReader,
        # TODO: we can probably make somewhat of a TypedDict for what a result looks like?
    ) -> Optional[List[Dict[Any, Any]]]:
        results: List[Dict[Any, Any]] = []
        for result in splunklib.results.JSONResultsReader(stream=response_reader):
            # Diagnostic messages may be returned in the results
            if isinstance(result, splunklib.results.Message):
                log.debug(f'[splunk] {result.type}: {result.message}')
            # Normal events are returned as dicts
            elif isinstance(result, dict):
                results.append(result)

        return results

    # TODO: need to figure out what to do re: min. frequency here
    # since splunk searches can take a while
    def query(self) -> None:
        """
        Starts a Splunk oneshot search (i.e., Job) and blocks until
        all results from a user-specified query are returned
        """
        if not self._splunk:
            self._splunk_login()
            assert self._splunk is not None

        current_timestamp = time.time()
        earliest_time = (datetime.datetime.fromtimestamp(current_timestamp) -
                         datetime.timedelta(seconds=30)).timestamp()

        # Oneshot is a blocking search that runs immediately. It does not return a search job so there
        # is no need to poll for status. It directly returns the results of the search.
        # TODO: do we need set set any other kwargs? e.g., adhoc_search_level, earliest_time, rf, etc.
        res_reader = self._splunk.jobs.oneshot(
            query=self._query, output_mode='json',
            auto_cancel=MAX_QUERY_TIME_S, earliest_time=earliest_time,
        )
        results = self._get_splunk_results(response_reader=res_reader)
        self.process_result(results, earliest_time=earliest_time)

    def process_result(self, result: Optional[List[Dict[Any, Any]]], earliest_time) -> None:
        """
        We allow users to compare either a single value from a query or the
        number of results from a query against configured thresholds to determine
        whether or not to rollback or not
        """
        if earliest_time < self.start_timestamp and result is not None:
            self.bad_before_mark = self.is_window_bad(result)
        else:
            self.bad_after_mark = self.is_window_bad(result)

        old_failing = self.failing
        self.failing = self.bad_after_mark and not self.bad_before_mark

        if self.failing == (not old_failing):
            self.on_failure_callback(self)

    def is_window_bad(self, result) -> bool:
        # TODO: Change the way we're parsing results
        if len(result) < self._lower_bound or len(result) > self._upper_bound:
            return True
        return False

    def is_window_bad(self, result) -> bool:
        if self._query_type == 'results':
            if self._lower_bound and len(result) > self._lower_bound:
                return True
            elif self._upper_bound and len(result) < self._upper_bound:
                return True
        else:
            result_num = next(iter(result[0].values()))
            if self._lower_bound and result_num > self._lower_bound:
                return True
            elif self._upper_bound and result_num > self._upper_bound:
                return True

    @classmethod
    def from_config(  # type: ignore[override]
        # we don't care about violating LSP - we just want to follow a given interface
        cls: Type['SplunkMetricWatcher'],
        config: SplunkRule,
        check_interval_s: Optional[float],
        on_failure_callback: Callable[['MetricWatcher'], None],
        auth_callback: Callable[[], SplunkAuth],
    ) -> 'SplunkMetricWatcher':
        if check_interval_s is not None:
            log.warning(
                f'Ignoring check_interval_s of {check_interval_s}'
                + f'and using default of {DEFAULT_SPLUNK_CHECK_INTERVAL_S}',
            )

        return cls(
            config['label'],
            config['query'],
            config['query_type'],
            on_failure_callback=on_failure_callback,
            auth_callback=auth_callback,
            lower_bound=config['lower_bound'] if 'lower_bound' in config else None,
            upper_bound=config['upper_bound'] if 'upper_bound' in config else None,
        )

    def watch(self) -> None:
        # TODO: Watch until bounce is complete OR timeout is passed
        while True:
            log.info(f'starting query for {self.label}')
            self.query()

            log.info(f'Waiting {DEFAULT_SPLUNK_CHECK_INTERVAL_S} before re-querying for {self.label}')
            time.sleep(DEFAULT_SPLUNK_CHECK_INTERVAL_S)


def create_splunk_metricwatchers(
    splunk_conditions: List[SplunkRule],
    check_interval_s: Optional[float],
    on_failure_callback: Callable[[MetricWatcher], None],
    auth_callback: Optional[Callable[[], SplunkAuth]],
) -> List[SplunkMetricWatcher]:
    log.info(f'Creating {len(splunk_conditions)} Splunk watchers...')

    if auth_callback is None:
        raise ValueError('Splunk rules defined, but no auth callback provided')

    watchers = []
    for splunk_rule in splunk_conditions:
        log.info(f"Creating Splunk watcher for: {splunk_rule['label']}")

        watchers.append(
            SplunkMetricWatcher.from_config(
                config=splunk_rule,
                check_interval_s=check_interval_s,
                on_failure_callback=on_failure_callback,
                auth_callback=auth_callback,
            ),
        )

    return watchers<|MERGE_RESOLUTION|>--- conflicted
+++ resolved
@@ -1,4 +1,3 @@
-import datetime
 import logging
 import time
 from typing import Any
@@ -36,17 +35,14 @@
     ) -> None:
         super().__init__(label, on_failure_callback)
         self._query = query
-<<<<<<< HEAD
         self._upper_bound = upper_bound
         self._lower_bound = lower_bound
-=======
         self._query_type = query_type
->>>>>>> 2fab130c
         # TODO: should we share a global version of this so that we're
         # not logging-in a million times?
         self._splunk: Optional[splunklib.client.Service] = None
         self._auth_callback = auth_callback
-        self.start_timestamp = time.time()
+        self.start_timestamp_milliseconds = time.time()
         self.bad_before_mark: Optional[bool] = None
         self.bad_after_mark: Optional[bool] = None
         self.failing = False
@@ -90,7 +86,7 @@
 
     # TODO: need to figure out what to do re: min. frequency here
     # since splunk searches can take a while
-    def query(self) -> None:
+    def query(self, lookback_seconds=0) -> None:
         """
         Starts a Splunk oneshot search (i.e., Job) and blocks until
         all results from a user-specified query are returned
@@ -99,28 +95,30 @@
             self._splunk_login()
             assert self._splunk is not None
 
-        current_timestamp = time.time()
-        earliest_time = (datetime.datetime.fromtimestamp(current_timestamp) -
-                         datetime.timedelta(seconds=30)).timestamp()
+        if lookback_seconds > 0:
+            earliest_timestamp_milliseconds = time.time() - 30
+        else:
+            earliest_timestamp_milliseconds = None
 
         # Oneshot is a blocking search that runs immediately. It does not return a search job so there
         # is no need to poll for status. It directly returns the results of the search.
         # TODO: do we need set set any other kwargs? e.g., adhoc_search_level, earliest_time, rf, etc.
         res_reader = self._splunk.jobs.oneshot(
             query=self._query, output_mode='json',
-            auto_cancel=MAX_QUERY_TIME_S, earliest_time=earliest_time,
+            auto_cancel=MAX_QUERY_TIME_S, earliest_time=earliest_timestamp_milliseconds,
         )
         results = self._get_splunk_results(response_reader=res_reader)
-        self.process_result(results, earliest_time=earliest_time)
-
-    def process_result(self, result: Optional[List[Dict[Any, Any]]], earliest_time) -> None:
+        self.process_result(results, earliest_timestamp_milliseconds=earliest_timestamp_milliseconds)
+
+    def process_result(self, result: Optional[List[Dict[Any, Any]]], earliest_timestamp_milliseconds) -> None:
         """
         We allow users to compare either a single value from a query or the
         number of results from a query against configured thresholds to determine
         whether or not to rollback or not
         """
-        if earliest_time < self.start_timestamp and result is not None:
-            self.bad_before_mark = self.is_window_bad(result)
+        if earliest_timestamp_milliseconds is not None:
+            if earliest_timestamp_milliseconds < self.start_timestamp_milliseconds and result is not None:
+                self.bad_before_mark = self.is_window_bad(result)
         else:
             self.bad_after_mark = self.is_window_bad(result)
 
@@ -129,12 +127,6 @@
 
         if self.failing == (not old_failing):
             self.on_failure_callback(self)
-
-    def is_window_bad(self, result) -> bool:
-        # TODO: Change the way we're parsing results
-        if len(result) < self._lower_bound or len(result) > self._upper_bound:
-            return True
-        return False
 
     def is_window_bad(self, result) -> bool:
         if self._query_type == 'results':
@@ -148,6 +140,7 @@
                 return True
             elif self._upper_bound and result_num > self._upper_bound:
                 return True
+        return False
 
     @classmethod
     def from_config(  # type: ignore[override]
